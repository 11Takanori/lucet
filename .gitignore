target/
*.rs.bk
*.pyc
<<<<<<< HEAD
host
=======
host
core.*

# csmith-generated
/platform.info
>>>>>>> 899b1912
<|MERGE_RESOLUTION|>--- conflicted
+++ resolved
@@ -1,12 +1,5 @@
 target/
 *.rs.bk
 *.pyc
-<<<<<<< HEAD
 host
-=======
-host
-core.*
-
-# csmith-generated
-/platform.info
->>>>>>> 899b1912
+core.*